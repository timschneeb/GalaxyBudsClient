# he (undefined)

This file is auto-generated and automatically updated. Do not modify this file manually.

<table>
<tr><th>Progress</th><th>Count</th></tr>
<<<<<<< HEAD
<tr><td>97%</td><td>10 missing string(s)</td></tr>
=======
<tr><td>97%</td><td>9 missing string(s)</td></tr>
>>>>>>> 3f9a7f51
</table>

### Missing strings

<table>
<tr><th>Key</th><th>Original string</th></tr>
<tr><td><code>settings_crowdsourcing</code></td><td>Crowdsourcing</td></tr>
<tr><td><code>settings_crowd_header</code></td><td>Crowdsourcing</td></tr>
<tr><td><code>settings_crowd_allow</code></td><td>Allow crowdsourcing contribution</td></tr>
<tr><td><code>settings_crowd_allow_description</code></td><td>Collect information about Samsung's proprietary Bluetooth protocol structure and data on demand. This allows me to keep all available Galaxy Buds models supported much more easily without owning them.</td></tr>
<tr><td><code>settings_crowd_crashreport</code></td><td>Allow app crash reports</td></tr>
<tr><td><code>settings_crowd_crashreport_description</code></td><td>Send application crash reports automatically in case of crashes or fatal errors using Sentry. This helps me to respond more quickly to problematic and disruptive application bugs.</td></tr>
<<<<<<< HEAD
<tr><td><code>budsapp_header</code></td><td>Bluetooth compatibility info</td></tr>
<tr><td><code>budsapp_text_p1</code></td><td>The official Galaxy Buds app for Windows 10 is installed alongside this application.</td></tr>
<tr><td><code>budsapp_text_p2</code></td><td>
        If it is open and connected, GalaxyBudsClient might have issues connecting to your earbuds. Make sure to close it before continuing. Likewise, the official Galaxy Buds app can't connect to your earbuds while Galaxy Buds Manager is active and has opened connections to the earbuds.
    </td></tr>
<tr><td><code>budsapp_text_p3</code></td><td>
        Keep in mind that only one application can talk to your Galaxy Buds at a time.
=======
<tr><td><code>budsapp_header</code></td><td>Galaxy Buds app found</td></tr>
<tr><td><code>budsapp_text_p1</code></td><td>Looks like you have the official Galaxy Buds app for Windows 10 installed.</td></tr>
<tr><td><code>budsapp_text_p2</code></td><td>
      If it is open and connected, Galaxy Buds Manager might have issues connecting to your earbuds. Likewise, the Galaxy Buds app can't connect to your earbuds when Galaxy Buds Manager is running.
>>>>>>> 3f9a7f51
    </td></tr>

</table>

__________

Powered by [ThePBone/XamlTranslationValidator](https://github.com/ThePBone/XamlTranslationValidator)<|MERGE_RESOLUTION|>--- conflicted
+++ resolved
@@ -4,11 +4,7 @@
 
 <table>
 <tr><th>Progress</th><th>Count</th></tr>
-<<<<<<< HEAD
-<tr><td>97%</td><td>10 missing string(s)</td></tr>
-=======
 <tr><td>97%</td><td>9 missing string(s)</td></tr>
->>>>>>> 3f9a7f51
 </table>
 
 ### Missing strings
@@ -21,20 +17,10 @@
 <tr><td><code>settings_crowd_allow_description</code></td><td>Collect information about Samsung's proprietary Bluetooth protocol structure and data on demand. This allows me to keep all available Galaxy Buds models supported much more easily without owning them.</td></tr>
 <tr><td><code>settings_crowd_crashreport</code></td><td>Allow app crash reports</td></tr>
 <tr><td><code>settings_crowd_crashreport_description</code></td><td>Send application crash reports automatically in case of crashes or fatal errors using Sentry. This helps me to respond more quickly to problematic and disruptive application bugs.</td></tr>
-<<<<<<< HEAD
-<tr><td><code>budsapp_header</code></td><td>Bluetooth compatibility info</td></tr>
-<tr><td><code>budsapp_text_p1</code></td><td>The official Galaxy Buds app for Windows 10 is installed alongside this application.</td></tr>
-<tr><td><code>budsapp_text_p2</code></td><td>
-        If it is open and connected, GalaxyBudsClient might have issues connecting to your earbuds. Make sure to close it before continuing. Likewise, the official Galaxy Buds app can't connect to your earbuds while Galaxy Buds Manager is active and has opened connections to the earbuds.
-    </td></tr>
-<tr><td><code>budsapp_text_p3</code></td><td>
-        Keep in mind that only one application can talk to your Galaxy Buds at a time.
-=======
 <tr><td><code>budsapp_header</code></td><td>Galaxy Buds app found</td></tr>
 <tr><td><code>budsapp_text_p1</code></td><td>Looks like you have the official Galaxy Buds app for Windows 10 installed.</td></tr>
 <tr><td><code>budsapp_text_p2</code></td><td>
       If it is open and connected, Galaxy Buds Manager might have issues connecting to your earbuds. Likewise, the Galaxy Buds app can't connect to your earbuds when Galaxy Buds Manager is running.
->>>>>>> 3f9a7f51
     </td></tr>
 
 </table>
