--- conflicted
+++ resolved
@@ -141,17 +141,7 @@
         public static AppBuilder BuildAvaloniaApp()
             => AppBuilder.Configure<App>()
                 .UsePlatformDetect()
-<<<<<<< HEAD
-                .LogToTrace()
-                .With(new Win32PlatformOptions()
-                {
-                    EnableMultitouch = true,
-                    UseWindowsUIComposition = true,
-                    CompositionBackdropCornerRadius = 20f
-                });
-=======
                 .LogToTrace();
->>>>>>> 98320dfe
 
     }
 }