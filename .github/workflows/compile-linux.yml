--- conflicted
+++ resolved
@@ -18,11 +18,7 @@
     steps:
     - uses: actions/checkout@v3
     - name: Setup .NET
-<<<<<<< HEAD
-      uses: actions/setup-dotnet@v3
-=======
       uses: actions/setup-dotnet@v4
->>>>>>> 6f9dccc9
       with:
         dotnet-version: 8.0.101
        
